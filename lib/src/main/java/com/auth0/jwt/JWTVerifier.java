--- conflicted
+++ resolved
@@ -197,15 +197,10 @@
         @Override
         public Verification withClaim(String name, Instant value) throws IllegalArgumentException {
             assertNonNull(name);
-<<<<<<< HEAD
-            // Since date-time claims are serialized as epoch seconds, we need to compare them with only seconds-granularity
+            // Since date-time claims are serialized as epoch seconds,
+            // we need to compare them with only seconds-granularity
             checkIfNeedToRemove(name, value,
                     ((claim, decodedJWT) -> value.truncatedTo(ChronoUnit.SECONDS).equals(claim.asInstant())));
-=======
-            // Since date-time claims are serialized as epoch seconds,
-            // we need to compare them with only seconds-granularity
-            requireClaim(name, value != null ? value.truncatedTo(ChronoUnit.SECONDS) : null);
->>>>>>> 75833e6d
             return this;
         }
 
@@ -412,8 +407,8 @@
         }
     }
 
-<<<<<<< HEAD
-    private void verifyClaims(DecodedJWT jwt, Map<String, BiPredicate<Claim, DecodedJWT>> claims) throws TokenExpiredException, InvalidClaimException {
+    private void verifyClaims(DecodedJWT jwt, Map<String, BiPredicate<Claim, DecodedJWT>> claims)
+            throws TokenExpiredException, InvalidClaimException {
         for (Map.Entry<String, BiPredicate<Claim, DecodedJWT>> entry : claims.entrySet()) {
             boolean isValid;
             String claimName = entry.getKey();
@@ -421,155 +416,10 @@
             Claim claim = jwt.getClaim(claimName);
 
             isValid = expectedCheck.test(claim, jwt);
-=======
-    private void verifyClaims(DecodedJWT jwt, Map<String, Object> claims)
-            throws TokenExpiredException, InvalidClaimException {
-        for (Map.Entry<String, Object> entry : claims.entrySet()) {
-            if (entry.getValue() instanceof NonEmptyClaim) {
-                assertClaimPresent(jwt.getClaim(entry.getKey()), entry.getKey());
-            } else {
-                verifyClaimValues(jwt, entry);
-            }
-        }
-    }
-
-    private void verifyClaimValues(DecodedJWT jwt, Map.Entry<String, Object> expectedClaim) {
-        switch (expectedClaim.getKey()) {
-            // We use custom keys for audience in the expected claims to differentiate between
-            // validating that the audience contains all expected values, or validating that the audience contains
-            // at least one of the expected values.
-            case AUDIENCE_EXACT:
-                assertValidAudienceClaim(jwt.getAudience(), (List<String>) expectedClaim.getValue(), true);
-                break;
-            case AUDIENCE_CONTAINS:
-                assertValidAudienceClaim(jwt.getAudience(), (List<String>) expectedClaim.getValue(), false);
-                break;
-            case PublicClaims.EXPIRES_AT:
-                assertValidInstantClaim(jwt.getExpiresAtAsInstant(), (Long) expectedClaim.getValue(), true);
-                break;
-            case PublicClaims.ISSUED_AT:
-                assertValidInstantClaim(jwt.getIssuedAtAsInstant(), (Long) expectedClaim.getValue(), false);
-                break;
-            case PublicClaims.NOT_BEFORE:
-                assertValidInstantClaim(jwt.getNotBeforeAsInstant(), (Long) expectedClaim.getValue(), false);
-                break;
-            case PublicClaims.ISSUER:
-                assertValidIssuerClaim(jwt.getIssuer(), (List<String>) expectedClaim.getValue());
-                break;
-            case PublicClaims.JWT_ID:
-                assertValidStringClaim(expectedClaim.getKey(), jwt.getId(), (String) expectedClaim.getValue());
-                break;
-            case PublicClaims.SUBJECT:
-                assertValidStringClaim(expectedClaim.getKey(), jwt.getSubject(), (String) expectedClaim.getValue());
-                break;
-            default:
-                assertValidClaim(jwt.getClaim(expectedClaim.getKey()), expectedClaim.getKey(),
-                        expectedClaim.getValue());
-                break;
-        }
-    }
-
-    private void assertClaimPresent(Claim claim, String claimName) {
-        if (claim instanceof NullClaim) {
-            throw new InvalidClaimException(String.format("The Claim '%s' is not present in the JWT.", claimName));
-        }
-    }
-
-    private void assertValidClaim(Claim claim, String claimName, Object value) {
-        boolean isValid = false;
-        if (value instanceof String) {
-            isValid = value.equals(claim.asString());
-        } else if (value instanceof Integer) {
-            isValid = value.equals(claim.asInt());
-        } else if (value instanceof Long) {
-            isValid = value.equals(claim.asLong());
-        } else if (value instanceof Boolean) {
-            isValid = value.equals(claim.asBoolean());
-        } else if (value instanceof Double) {
-            isValid = value.equals(claim.asDouble());
-        } else if (value instanceof Instant) {
-            isValid = value.equals(claim.asInstant());
-        } else if (value instanceof Object[]) {
-            List<Object> claimArr;
-            Object[] claimAsObject = claim.as(Object[].class);
-
-            // Jackson uses 'natural' mapping which uses Integer if value fits in 32 bits.
-            if (value instanceof Long[]) {
-                // convert Integers to Longs for comparison with equals
-                claimArr = new ArrayList<>(claimAsObject.length);
-                for (Object cao : claimAsObject) {
-                    if (cao instanceof Integer) {
-                        claimArr.add(((Integer) cao).longValue());
-                    } else {
-                        claimArr.add(cao);
-                    }
-                }
-            } else {
-                claimArr = claim.isNull() ? Collections.emptyList() : Arrays.asList(claim.as(Object[].class));
-            }
-            List<Object> valueArr = Arrays.asList((Object[]) value);
-            isValid = claimArr.containsAll(valueArr);
-        }
-
-        if (!isValid) {
-            throw new InvalidClaimException(
-                    String.format("The Claim '%s' value doesn't match the required one.", claimName));
-        }
-    }
-
-    private void assertValidStringClaim(String claimName, String value, String expectedValue) {
-        if (!expectedValue.equals(value)) {
-            throw new InvalidClaimException(
-                    String.format("The Claim '%s' value doesn't match the required one.", claimName));
-        }
-    }
-
-    private void assertValidInstantClaim(Instant claimVal, long leeway, boolean shouldBeFuture) {
-        Instant now = clock.instant().truncatedTo(ChronoUnit.SECONDS);
-        if (shouldBeFuture) {
-            assertInstantIsFuture(claimVal, leeway, now);
-        } else {
-            assertInstantIsPast(claimVal, leeway, now);
-        }
-    }
-
-    private void assertInstantIsFuture(Instant claimVal, long leeway, Instant now) {
-        if (claimVal != null && now.minus(Duration.ofSeconds(leeway)).isAfter(claimVal)) {
-            throw new TokenExpiredException(String.format("The Token has expired on %s.", claimVal));
-        }
-    }
-
-    private void assertInstantIsPast(Instant claimVal, long leeway, Instant now) {
-        if (claimVal != null && now.plus(Duration.ofSeconds(leeway)).isBefore(claimVal)) {
-            throw new InvalidClaimException(String.format("The Token can't be used before %s.", claimVal));
-        }
-    }
-
-    private void assertValidAudienceClaim(List<String> audience, List<String> values, boolean shouldContainAll) {
-        if (audience == null || (shouldContainAll && !audience.containsAll(values))
-                || (!shouldContainAll && Collections.disjoint(audience, values))) {
-            throw new InvalidClaimException("The Claim 'aud' value doesn't contain the required audience.");
-        }
-    }
-
-    private void assertValidIssuerClaim(String issuer, List<String> value) {
-        if (issuer == null || !value.contains(issuer)) {
-            throw new InvalidClaimException("The Claim 'iss' value doesn't match the required issuer.");
-        }
-    }
-
-    /**
-     * Simple singleton used to mark that a claim should only be verified for presence.
-     */
-    private static class NonEmptyClaim {
-        private static NonEmptyClaim nonEmptyClaim;
-
-        private NonEmptyClaim() {
-        }
->>>>>>> 75833e6d
 
             if (!isValid) {
-                throw new InvalidClaimException(String.format("The Claim '%s' value doesn't match the required one.", claimName));
+                throw new InvalidClaimException(
+                        String.format("The Claim '%s' value doesn't match the required one.", claimName));
             }
         }
     }

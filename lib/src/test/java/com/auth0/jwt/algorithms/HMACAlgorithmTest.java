--- conflicted
+++ resolved
@@ -38,23 +38,7 @@
     }
 
     @Test
-<<<<<<< HEAD
     public void shouldPassHMAC256Verification() {
-=======
-    public void shouldCopyTheReceivedSecretArray() throws Exception {
-        String jwt = "eyJhbGciOiJIUzI1NiIsImN0eSI6IkpXVCJ9.eyJpc3MiOiJhdXRoMCJ9.mZ0m_N1J4PgeqWmi903JuUoDRZDBPB7HwkS4nVyWH1M";
-        byte[] secretArray = "secret".getBytes(Charset.defaultCharset());
-        Algorithm algorithmString = Algorithm.HMAC256(secretArray);
-
-        DecodedJWT decoded = JWT.decode(jwt);
-        algorithmString.verify(decoded);
-        secretArray[0] = secretArray[1];
-        algorithmString.verify(decoded);
-    }
-
-    @Test
-    public void shouldPassHMAC256Verification() throws Exception {
->>>>>>> 5dbe4e84
         String jwt = "eyJhbGciOiJIUzI1NiIsImN0eSI6IkpXVCJ9.eyJpc3MiOiJhdXRoMCJ9.mZ0m_N1J4PgeqWmi903JuUoDRZDBPB7HwkS4nVyWH1M";
         Algorithm algorithmString = Algorithm.HMAC256("secret");
         Algorithm algorithmBytes = Algorithm.HMAC256("secret".getBytes(StandardCharsets.UTF_8));

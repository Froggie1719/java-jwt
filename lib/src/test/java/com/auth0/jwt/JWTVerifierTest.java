package com.auth0.jwt;

import com.auth0.jwt.algorithms.Algorithm;
import com.auth0.jwt.exceptions.AlgorithmMismatchException;
import com.auth0.jwt.exceptions.InvalidClaimException;
import com.auth0.jwt.exceptions.TokenExpiredException;
import com.auth0.jwt.interfaces.Clock;
import com.auth0.jwt.interfaces.DecodedJWT;
import org.junit.Rule;
import org.junit.Test;
import org.junit.rules.ExpectedException;

<<<<<<< HEAD
import java.time.Instant;
=======
import java.util.Collections;
>>>>>>> 5dbe4e84
import java.util.Date;
import java.util.HashMap;
import java.util.Map;

import static org.hamcrest.Matchers.startsWith;
import static org.hamcrest.Matchers.*;
import static org.junit.Assert.assertThat;
import static org.mockito.Mockito.*;

public class JWTVerifierTest {
    private static final long DATE_TOKEN_MS_VALUE = 1477592 * 1000;
    @Rule
    public ExpectedException exception = ExpectedException.none();

    @Test
    public void shouldThrowWhenInitializedWithoutAlgorithm() {
        exception.expect(IllegalArgumentException.class);
        exception.expectMessage("The Algorithm cannot be null");
        JWTVerifier.init(null);
    }

    @Test
    public void shouldThrowWhenAlgorithmDoesntMatchTheTokensAlgorithm() {
        exception.expect(AlgorithmMismatchException.class);
        exception.expectMessage("The provided Algorithm doesn't match the one defined in the JWT's Header.");
        JWTVerifier verifier = JWTVerifier.init(Algorithm.HMAC512("secret")).build();
        verifier.verify("eyJhbGciOiJIUzI1NiJ9.eyJpc3MiOiJhdXRoMCJ9.s69x7Mmu4JqwmdxiK6sesALO7tcedbFsKEEITUxw9ho");
    }

    @Test
    public void shouldValidateIssuer() {
        String token = "eyJhbGciOiJIUzI1NiIsImN0eSI6IkpXVCJ9.eyJpc3MiOiJhdXRoMCJ9.mZ0m_N1J4PgeqWmi903JuUoDRZDBPB7HwkS4nVyWH1M";
        DecodedJWT jwt = JWTVerifier.init(Algorithm.HMAC256("secret"))
                .withIssuer("auth0")
                .build()
                .verify(token);

        assertThat(jwt, is(notNullValue()));
    }

    @Test
    public void shouldValidateMultipleIssuers() {
        String auth0Token = "eyJhbGciOiJIUzI1NiIsImN0eSI6IkpXVCJ9.eyJpc3MiOiJhdXRoMCJ9.mZ0m_N1J4PgeqWmi903JuUoDRZDBPB7HwkS4nVyWH1M";
        String otherIssuertoken = "eyJhbGciOiJIUzI1NiIsImN0eSI6IkpXVCJ9.eyJpc3MiOiJvdGhlcklzc3VlciJ9.k4BCOJJl-c0_Y-49VD_mtt-u0QABKSV5i3W-RKc74co";
        JWTVerifier verifier = JWTVerifier.init(Algorithm.HMAC256("secret"))
                .withIssuer("otherIssuer", "auth0")
                .build();

        assertThat(verifier.verify(auth0Token), is(notNullValue()));
        assertThat(verifier.verify(otherIssuertoken), is(notNullValue()));
    }

    @Test
    public void shouldThrowOnInvalidIssuer() {
        exception.expect(InvalidClaimException.class);
        exception.expectMessage("The Claim 'iss' value doesn't match the required issuer.");
        String token = "eyJhbGciOiJIUzI1NiIsImN0eSI6IkpXVCJ9.eyJpc3MiOiJhdXRoMCJ9.mZ0m_N1J4PgeqWmi903JuUoDRZDBPB7HwkS4nVyWH1M";
        JWTVerifier.init(Algorithm.HMAC256("secret"))
                .withIssuer("invalid")
                .build()
                .verify(token);
    }

    @Test
    public void shouldThrowOnNullIssuer() {
        exception.expect(InvalidClaimException.class);
        exception.expectMessage("The Claim 'iss' value doesn't match the required issuer.");

        String token = "eyJhbGciOiJIUzI1NiIsInR5cCI6IkpXVCJ9.e30.t-IDcSemACt8x4iTMCda8Yhe3iZaWbvV5XKSTbuAn0M";
        JWTVerifier.init(Algorithm.HMAC256("secret"))
                .withIssuer("auth0")
                .build()
                .verify(token);
    }

    @Test
    public void shouldValidateSubject() {
        String token = "eyJhbGciOiJIUzI1NiIsInR5cCI6IkpXVCJ9.eyJzdWIiOiIxMjM0NTY3ODkwIn0.Rq8IxqeX7eA6GgYxlcHdPFVRNFFZc5rEI3MQTZZbK3I";
        DecodedJWT jwt = JWTVerifier.init(Algorithm.HMAC256("secret"))
                .withSubject("1234567890")
                .build()
                .verify(token);

        assertThat(jwt, is(notNullValue()));
    }

    @Test
    public void shouldThrowOnInvalidSubject() {
        exception.expect(InvalidClaimException.class);
        exception.expectMessage("The Claim 'sub' value doesn't match the required one.");
        String token = "eyJhbGciOiJIUzI1NiIsInR5cCI6IkpXVCJ9.eyJzdWIiOiIxMjM0NTY3ODkwIn0.Rq8IxqeX7eA6GgYxlcHdPFVRNFFZc5rEI3MQTZZbK3I";
        JWTVerifier.init(Algorithm.HMAC256("secret"))
                .withSubject("invalid")
                .build()
                .verify(token);
    }

    @Test
    public void shouldValidateAudience() {
        String token = "eyJhbGciOiJIUzI1NiIsInR5cCI6IkpXVCJ9.eyJhdWQiOiJNYXJrIn0.xWB6czYI0XObbVhLAxe55TwChWZg7zO08RxONWU2iY4";
        DecodedJWT jwt = JWTVerifier.init(Algorithm.HMAC256("secret"))
                .withAudience("Mark")
                .build()
                .verify(token);

        assertThat(jwt, is(notNullValue()));

        String tokenArr = "eyJhbGciOiJIUzI1NiIsInR5cCI6IkpXVCJ9.eyJhdWQiOlsiTWFyayIsIkRhdmlkIl19.6WfbIt8m61f9WlCYIQn5CThvw4UNyC66qrPaoinfssw";
        DecodedJWT jwtArr = JWTVerifier.init(Algorithm.HMAC256("secret"))
                .withAudience("Mark", "David")
                .build()
                .verify(tokenArr);

        assertThat(jwtArr, is(notNullValue()));
    }

    @Test
    public void shouldAcceptPartialAudience() {
        //Token 'aud' = ["Mark", "David", "John"]
        String tokenArr = "eyJhbGciOiJIUzI1NiIsInR5cCI6IkpXVCJ9.eyJhdWQiOlsiTWFyayIsIkRhdmlkIiwiSm9obiJdfQ.DX5xXiCaYvr54x_iL0LZsJhK7O6HhAdHeDYkgDeb0Rw";
        DecodedJWT jwtArr = JWTVerifier.init(Algorithm.HMAC256("secret"))
                .withAudience("John")
                .build()
                .verify(tokenArr);

        assertThat(jwtArr, is(notNullValue()));
    }

    @Test
    public void shouldThrowOnInvalidAudience() {
        exception.expect(InvalidClaimException.class);
        exception.expectMessage("The Claim 'aud' value doesn't contain the required audience.");
        String token = "eyJhbGciOiJIUzI1NiIsInR5cCI6IkpXVCJ9.eyJzdWIiOiIxMjM0NTY3ODkwIn0.Rq8IxqeX7eA6GgYxlcHdPFVRNFFZc5rEI3MQTZZbK3I";
        JWTVerifier.init(Algorithm.HMAC256("secret"))
                .withAudience("nope")
                .build()
                .verify(token);
    }

    @Test
<<<<<<< HEAD
    public void shouldRemoveAudienceWhenPassingNull() {
=======
    public void shouldRemoveAudienceWhenPassingNullReference() throws Exception {
        Algorithm algorithm = mock(Algorithm.class);
        JWTVerifier verifier = JWTVerifier.init(algorithm)
                .withAudience((String) null)
                .build();

        assertThat(verifier.claims, is(notNullValue()));
        assertThat(verifier.claims, not(hasKey("aud")));

        verifier = JWTVerifier.init(algorithm)
                .withAudience((String[]) null)
                .build();

        assertThat(verifier.claims, is(notNullValue()));
        assertThat(verifier.claims, not(hasKey("aud")));

        verifier = JWTVerifier.init(algorithm)
                .withAudience()
                .build();

        assertThat(verifier.claims, is(notNullValue()));
        assertThat(verifier.claims, not(hasKey("aud")));

        String emptyAud = "   ";
        verifier = JWTVerifier.init(algorithm)
                .withAudience(emptyAud)
                .build();

        assertThat(verifier.claims, is(notNullValue()));
        assertThat(verifier.claims, hasEntry("aud", Collections.singletonList(emptyAud)));
    }

    @Test
    public void shouldRemoveAudienceWhenPassingNull() throws Exception {
>>>>>>> 5dbe4e84
        Algorithm algorithm = mock(Algorithm.class);
        JWTVerifier verifier = JWTVerifier.init(algorithm)
                .withAudience("John")
                .withAudience((String) null)
                .build();

        assertThat(verifier.claims, is(notNullValue()));
        assertThat(verifier.claims, not(hasKey("aud")));

        verifier = JWTVerifier.init(algorithm)
                .withAudience("John")
                .withAudience((String[]) null)
                .build();

        assertThat(verifier.claims, is(notNullValue()));
        assertThat(verifier.claims, not(hasKey("aud")));
    }

    @Test
    public void shouldThrowOnNullCustomClaimName() {
        exception.expect(IllegalArgumentException.class);
        exception.expectMessage("The Custom Claim's name can't be null.");
        JWTVerifier.init(Algorithm.HMAC256("secret"))
                .withClaim(null, "value");
    }

    @Test
<<<<<<< HEAD
    public void shouldThrowOnInvalidCustomClaimValueOfTypeString() {
=======
    public void shouldThrowWhenExpectedArrayClaimIsMissing() throws Exception {
        exception.expect(InvalidClaimException.class);
        exception.expectMessage("The Claim 'missing' value doesn't match the required one.");
        String token = "eyJhbGciOiJIUzI1NiIsInR5cCI6IkpXVCJ9.eyJhcnJheSI6WzEsMiwzXX0.wKNFBcMdwIpdF9rXRxvexrzSM6umgSFqRO1WZj992YM";
        JWTVerifier.init(Algorithm.HMAC256("secret"))
                .withArrayClaim("missing", 1, 2, 3)
                .build()
                .verify(token);
    }

    @Test
    public void shouldThrowWhenExpectedClaimIsMissing() throws Exception {
        exception.expect(InvalidClaimException.class);
        exception.expectMessage("The Claim 'missing' value doesn't match the required one.");
        String token = "eyJhbGciOiJIUzI1NiIsInR5cCI6IkpXVCJ9.eyJjbGFpbSI6InRleHQifQ.aZ27Ze35VvTqxpaSIK5ZcnYHr4SrvANlUbDR8fw9qsQ";
        JWTVerifier.init(Algorithm.HMAC256("secret"))
                .withClaim("missing", "text")
                .build()
                .verify(token);
    }

    @Test
    public void shouldThrowOnInvalidCustomClaimValueOfTypeString() throws Exception {
>>>>>>> 5dbe4e84
        exception.expect(InvalidClaimException.class);
        exception.expectMessage("The Claim 'name' value doesn't match the required one.");
        String token = "eyJhbGciOiJIUzI1NiIsInR5cCI6IkpXVCJ9.eyJuYW1lIjpbInNvbWV0aGluZyJdfQ.3ENLez6tU_fG0SVFrGmISltZPiXLSHaz_dyn-XFTEGQ";
        JWTVerifier.init(Algorithm.HMAC256("secret"))
                .withClaim("name", "value")
                .build()
                .verify(token);
    }

    @Test
    public void shouldThrowOnInvalidCustomClaimValueOfTypeInteger() {
        exception.expect(InvalidClaimException.class);
        exception.expectMessage("The Claim 'name' value doesn't match the required one.");
        String token = "eyJhbGciOiJIUzI1NiIsInR5cCI6IkpXVCJ9.eyJuYW1lIjpbInNvbWV0aGluZyJdfQ.3ENLez6tU_fG0SVFrGmISltZPiXLSHaz_dyn-XFTEGQ";
        JWTVerifier.init(Algorithm.HMAC256("secret"))
                .withClaim("name", 123)
                .build()
                .verify(token);
    }

    @Test
    public void shouldThrowOnInvalidCustomClaimValueOfTypeDouble() {
        exception.expect(InvalidClaimException.class);
        exception.expectMessage("The Claim 'name' value doesn't match the required one.");
        String token = "eyJhbGciOiJIUzI1NiIsInR5cCI6IkpXVCJ9.eyJuYW1lIjpbInNvbWV0aGluZyJdfQ.3ENLez6tU_fG0SVFrGmISltZPiXLSHaz_dyn-XFTEGQ";
        JWTVerifier.init(Algorithm.HMAC256("secret"))
                .withClaim("name", 23.45)
                .build()
                .verify(token);
    }

    @Test
    public void shouldThrowOnInvalidCustomClaimValueOfTypeBoolean() {
        exception.expect(InvalidClaimException.class);
        exception.expectMessage("The Claim 'name' value doesn't match the required one.");
        String token = "eyJhbGciOiJIUzI1NiIsInR5cCI6IkpXVCJ9.eyJuYW1lIjpbInNvbWV0aGluZyJdfQ.3ENLez6tU_fG0SVFrGmISltZPiXLSHaz_dyn-XFTEGQ";
        JWTVerifier.init(Algorithm.HMAC256("secret"))
                .withClaim("name", true)
                .build()
                .verify(token);
    }

    @Test
    public void shouldThrowOnInvalidCustomClaimValueOfTypeDate() {
        exception.expect(InvalidClaimException.class);
        exception.expectMessage("The Claim 'name' value doesn't match the required one.");
        String token = "eyJhbGciOiJIUzI1NiIsInR5cCI6IkpXVCJ9.eyJuYW1lIjpbInNvbWV0aGluZyJdfQ.3ENLez6tU_fG0SVFrGmISltZPiXLSHaz_dyn-XFTEGQ";
        JWTVerifier.init(Algorithm.HMAC256("secret"))
                .withClaim("name", new Date())
                .build()
                .verify(token);
    }

    @Test
    public void shouldThrowOnInvalidCustomClaimValueOfTypeInstant() {
        exception.expect(InvalidClaimException.class);
        exception.expectMessage("The Claim 'name' value doesn't match the required one.");
        String token = "eyJhbGciOiJIUzI1NiIsInR5cCI6IkpXVCJ9.eyJuYW1lIjpbInNvbWV0aGluZyJdfQ.3ENLez6tU_fG0SVFrGmISltZPiXLSHaz_dyn-XFTEGQ";
        JWTVerifier.init(Algorithm.HMAC256("secret"))
                .withClaim("name", Instant.now())
                .build()
                .verify(token);
    }

    @Test
    public void shouldThrowOnInvalidCustomClaimValue() {
        exception.expect(InvalidClaimException.class);
        exception.expectMessage("The Claim 'name' value doesn't match the required one.");
        String token = "eyJhbGciOiJIUzI1NiIsInR5cCI6IkpXVCJ9.eyJuYW1lIjpbInNvbWV0aGluZyJdfQ.3ENLez6tU_fG0SVFrGmISltZPiXLSHaz_dyn-XFTEGQ";
        Map<String, Object> map = new HashMap<>();
        map.put("name", new Object());
        JWTVerifier verifier = new JWTVerifier(Algorithm.HMAC256("secret"), map, new ClockImpl());
        verifier.verify(token);
    }

    @Test
    public void shouldValidateCustomClaimOfTypeString() {
        String token = "eyJhbGciOiJIUzI1NiIsInR5cCI6IkpXVCJ9.eyJuYW1lIjoidmFsdWUifQ.Jki8pvw6KGbxpMinufrgo6RDL1cu7AtNMJYVh6t-_cE";
        DecodedJWT jwt = JWTVerifier.init(Algorithm.HMAC256("secret"))
                .withClaim("name", "value")
                .build()
                .verify(token);

        assertThat(jwt, is(notNullValue()));
    }

    @Test
    public void shouldValidateCustomClaimOfTypeInteger() {
        String token = "eyJhbGciOiJIUzI1NiIsInR5cCI6IkpXVCJ9.eyJuYW1lIjoxMjN9.XZAudnA7h3_Al5kJydzLjw6RzZC3Q6OvnLEYlhNW7HA";
        DecodedJWT jwt = JWTVerifier.init(Algorithm.HMAC256("secret"))
                .withClaim("name", 123)
                .build()
                .verify(token);

        assertThat(jwt, is(notNullValue()));
    }

    @Test
    public void shouldValidateCustomClaimOfTypeLong() {
        String token = "eyJhbGciOiJIUzI1NiIsInR5cCI6IkpXVCJ9.eyJuYW1lIjo5MjIzMzcyMDM2ODU0Nzc2MDB9.km-IwQ5IDnTZFmuJzhSgvjTzGkn_Z5X29g4nAuVC56I";
        DecodedJWT jwt = JWTVerifier.init(Algorithm.HMAC256("secret"))
                .withClaim("name", 922337203685477600L)
                .build()
                .verify(token);

        assertThat(jwt, is(notNullValue()));
    }

    @Test
    public void shouldValidateCustomClaimOfTypeDouble() {
        String token = "eyJhbGciOiJIUzI1NiIsInR5cCI6IkpXVCJ9.eyJuYW1lIjoyMy40NX0.7pyX2OmEGaU9q15T8bGFqRm-d3RVTYnqmZNZtxMKSlA";
        DecodedJWT jwt = JWTVerifier.init(Algorithm.HMAC256("secret"))
                .withClaim("name", 23.45)
                .build()
                .verify(token);

        assertThat(jwt, is(notNullValue()));
    }

    @Test
    public void shouldValidateCustomClaimOfTypeBoolean() {
        String token = "eyJhbGciOiJIUzI1NiIsInR5cCI6IkpXVCJ9.eyJuYW1lIjp0cnVlfQ.FwQ8VfsZNRqBa9PXMinSIQplfLU4-rkCLfIlTLg_MV0";
        DecodedJWT jwt = JWTVerifier.init(Algorithm.HMAC256("secret"))
                .withClaim("name", true)
                .build()
                .verify(token);

        assertThat(jwt, is(notNullValue()));
    }

    @Test
    public void shouldValidateCustomClaimOfTypeDate() {
        String token = "eyJhbGciOiJIUzI1NiIsInR5cCI6IkpXVCJ9.eyJuYW1lIjoxNDc4ODkxNTIxfQ.mhioumeok8fghQEhTKF3QtQAksSvZ_9wIhJmgZLhJ6c";
        Instant instant = Instant.ofEpochMilli(1478891521000L);
        DecodedJWT jwt = JWTVerifier.init(Algorithm.HMAC256("secret"))
                .withClaim("name", instant)
                .build()
                .verify(token);

        assertThat(jwt, is(notNullValue()));
    }

    @Test
    public void shouldValidateCustomArrayClaimOfTypeString() {
        String token = "eyJhbGciOiJIUzI1NiJ9.eyJuYW1lIjpbInRleHQiLCIxMjMiLCJ0cnVlIl19.lxM8EcmK1uSZRAPd0HUhXGZJdauRmZmLjoeqz4J9yAA";
        DecodedJWT jwt = JWTVerifier.init(Algorithm.HMAC256("secret"))
                .withArrayClaim("name", "text", "123", "true")
                .build()
                .verify(token);

        assertThat(jwt, is(notNullValue()));
    }

    @Test
    public void shouldValidateCustomArrayClaimOfTypeInteger() {
        String token = "eyJhbGciOiJIUzI1NiJ9.eyJuYW1lIjpbMSwyLDNdfQ.UEuMKRQYrzKAiPpPLhIVawWkKWA1zj0_GderrWUIyFE";
        DecodedJWT jwt = JWTVerifier.init(Algorithm.HMAC256("secret"))
                .withArrayClaim("name", 1, 2, 3)
                .build()
                .verify(token);

        assertThat(jwt, is(notNullValue()));
    }

    @Test
    public void shouldValidateCustomArrayClaimOfTypeLong() throws Exception {
        String token = "eyJhbGciOiJIUzI1NiJ9.eyJuYW1lIjpbNTAwMDAwMDAwMDAxLDUwMDAwMDAwMDAwMiw1MDAwMDAwMDAwMDNdfQ.vzV7S0gbV9ZAVxChuIt4XZuSVTxMH536rFmoHzxmayM";
        DecodedJWT jwt = JWTVerifier.init(Algorithm.HMAC256("secret"))
                .withArrayClaim("name", 500000000001L, 500000000002L, 500000000003L)
                .build()
                .verify(token);

        assertThat(jwt, is(notNullValue()));
    }

    @Test
    public void shouldValidateCustomArrayClaimOfTypeLongWhenValueIsInteger() throws Exception {
        String token = "eyJhbGciOiJIUzI1NiJ9.eyJuYW1lIjpbMSwyLDNdfQ.UEuMKRQYrzKAiPpPLhIVawWkKWA1zj0_GderrWUIyFE";
        DecodedJWT jwt = JWTVerifier.init(Algorithm.HMAC256("secret"))
                .withArrayClaim("name", 1L, 2L, 3L)
                .build()
                .verify(token);

        assertThat(jwt, is(notNullValue()));
    }

    @Test
    public void shouldValidateCustomArrayClaimOfTypeLongWhenValueIsIntegerAndLong() throws Exception {
        String token = "eyJhbGciOiJIUzI1NiJ9.eyJuYW1lIjpbMSw1MDAwMDAwMDAwMDIsNTAwMDAwMDAwMDAzXX0.PQjb2rPPpYjM2sItZEzZcjS2YbfPCp6xksTSPjpjTQA";
        DecodedJWT jwt = JWTVerifier.init(Algorithm.HMAC256("secret"))
                .withArrayClaim("name", 1L, 500000000002L, 500000000003L)
                .build()
                .verify(token);

        assertThat(jwt, is(notNullValue()));
    }

    // Generic Delta
    @SuppressWarnings("RedundantCast")
    @Test
    public void shouldAddDefaultLeewayToDateClaims() {
        Algorithm algorithm = mock(Algorithm.class);
        JWTVerifier verifier = JWTVerifier.init(algorithm)
                .build();

        assertThat(verifier.claims, is(notNullValue()));
        assertThat(verifier.claims, hasEntry("iat", (Object) 0L));
        assertThat(verifier.claims, hasEntry("exp", (Object) 0L));
        assertThat(verifier.claims, hasEntry("nbf", (Object) 0L));
    }

    @SuppressWarnings("RedundantCast")
    @Test
    public void shouldAddCustomLeewayToDateClaims() {
        Algorithm algorithm = mock(Algorithm.class);
        JWTVerifier verifier = JWTVerifier.init(algorithm)
                .acceptLeeway(1234L)
                .build();

        assertThat(verifier.claims, is(notNullValue()));
        assertThat(verifier.claims, hasEntry("iat", (Object) 1234L));
        assertThat(verifier.claims, hasEntry("exp", (Object) 1234L));
        assertThat(verifier.claims, hasEntry("nbf", (Object) 1234L));
    }

    @SuppressWarnings("RedundantCast")
    @Test
    public void shouldOverrideDefaultIssuedAtLeeway() {
        Algorithm algorithm = mock(Algorithm.class);
        JWTVerifier verifier = JWTVerifier.init(algorithm)
                .acceptLeeway(1234L)
                .acceptIssuedAt(9999L)
                .build();

        assertThat(verifier.claims, is(notNullValue()));
        assertThat(verifier.claims, hasEntry("iat", (Object) 9999L));
        assertThat(verifier.claims, hasEntry("exp", (Object) 1234L));
        assertThat(verifier.claims, hasEntry("nbf", (Object) 1234L));
    }

    @SuppressWarnings("RedundantCast")
    @Test
    public void shouldOverrideDefaultExpiresAtLeeway() {
        Algorithm algorithm = mock(Algorithm.class);
        JWTVerifier verifier = JWTVerifier.init(algorithm)
                .acceptLeeway(1234L)
                .acceptExpiresAt(9999L)
                .build();

        assertThat(verifier.claims, is(notNullValue()));
        assertThat(verifier.claims, hasEntry("iat", (Object) 1234L));
        assertThat(verifier.claims, hasEntry("exp", (Object) 9999L));
        assertThat(verifier.claims, hasEntry("nbf", (Object) 1234L));
    }

    @SuppressWarnings("RedundantCast")
    @Test
    public void shouldOverrideDefaultNotBeforeLeeway() {
        Algorithm algorithm = mock(Algorithm.class);
        JWTVerifier verifier = JWTVerifier.init(algorithm)
                .acceptLeeway(1234L)
                .acceptNotBefore(9999L)
                .build();

        assertThat(verifier.claims, is(notNullValue()));
        assertThat(verifier.claims, hasEntry("iat", (Object) 1234L));
        assertThat(verifier.claims, hasEntry("exp", (Object) 1234L));
        assertThat(verifier.claims, hasEntry("nbf", (Object) 9999L));
    }

    @Test
    public void shouldThrowOnNegativeCustomLeeway() {
        exception.expect(IllegalArgumentException.class);
        exception.expectMessage("Leeway value can't be negative.");
        Algorithm algorithm = mock(Algorithm.class);
        JWTVerifier.init(algorithm)
                .acceptLeeway(-1);
    }

    @Test
    public void shouldNotModifyOriginalClockDateWhenVerifying() throws Exception {
        Clock clock = mock(Clock.class);
        Date clockDate = spy(new Date(DATE_TOKEN_MS_VALUE));
        when(clock.getToday()).thenReturn(clockDate);

        String token = "eyJhbGciOiJIUzI1NiIsInR5cCI6IkpXVCJ9.eyJleHAiOjE0Nzc1OTJ9.isvT0Pqx0yjnZk53mUFSeYFJLDs-Ls9IsNAm86gIdZo";
        JWTVerifier.BaseVerification verification = (JWTVerifier.BaseVerification) JWTVerifier.init(Algorithm.HMAC256("secret"));
        JWTVerifier verifier = verification
                .build(clock);

        DecodedJWT jwt = verifier.verify(token);
        assertThat(jwt, is(notNullValue()));

        verify(clockDate, never()).setTime(anyLong());
    }

    // Expires At
    @Test
    public void shouldValidateExpiresDateAtWithLeeway() {
        Clock clock = mock(Clock.class);
        when(clock.getNow()).thenReturn(Instant.ofEpochMilli(DATE_TOKEN_MS_VALUE + 1000));

        String token = "eyJhbGciOiJIUzI1NiIsInR5cCI6IkpXVCJ9.eyJleHAiOjE0Nzc1OTJ9.isvT0Pqx0yjnZk53mUFSeYFJLDs-Ls9IsNAm86gIdZo";
        JWTVerifier.BaseVerification verification = (JWTVerifier.BaseVerification) JWTVerifier.init(Algorithm.HMAC256("secret"))
                .acceptExpiresAt(2);
        DecodedJWT jwt = verification
                .build(clock)
                .verify(token);

        assertThat(jwt, is(notNullValue()));
    }


    @Test
    public void shouldValidateExpiresInstantAtWithLeeway() {
        Clock clock = mock(Clock.class);
        when(clock.getNow()).thenReturn(Instant.ofEpochMilli(DATE_TOKEN_MS_VALUE + 1000));

        String token = "eyJhbGciOiJIUzI1NiIsInR5cCI6IkpXVCJ9.eyJleHAiOjE0Nzc1OTJ9.isvT0Pqx0yjnZk53mUFSeYFJLDs-Ls9IsNAm86gIdZo";
        JWTVerifier.BaseVerification verification = (JWTVerifier.BaseVerification) JWTVerifier.init(Algorithm.HMAC256("secret"))
                .acceptExpiresAt(2);
        DecodedJWT jwt = verification
                .build(clock)
                .verify(token);

        assertThat(jwt, is(notNullValue()));
    }

    @Test
    public void shouldValidateExpiresAtDateIfPresent() {
        Clock clock = mock(Clock.class);
        when(clock.getNow()).thenReturn(Instant.ofEpochMilli(DATE_TOKEN_MS_VALUE));

        String token = "eyJhbGciOiJIUzI1NiIsInR5cCI6IkpXVCJ9.eyJleHAiOjE0Nzc1OTJ9.isvT0Pqx0yjnZk53mUFSeYFJLDs-Ls9IsNAm86gIdZo";
        JWTVerifier.BaseVerification verification = (JWTVerifier.BaseVerification) JWTVerifier.init(Algorithm.HMAC256("secret"));
        DecodedJWT jwt = verification
                .build(clock)
                .verify(token);

        assertThat(jwt, is(notNullValue()));
    }

    @Test
    public void shouldValidateExpiresAtInstantIfPresent() {
        Clock clock = mock(Clock.class);
        when(clock.getNow()).thenReturn(Instant.ofEpochMilli(DATE_TOKEN_MS_VALUE));

        String token = "eyJhbGciOiJIUzI1NiIsInR5cCI6IkpXVCJ9.eyJleHAiOjE0Nzc1OTJ9.isvT0Pqx0yjnZk53mUFSeYFJLDs-Ls9IsNAm86gIdZo";
        JWTVerifier.BaseVerification verification = (JWTVerifier.BaseVerification) JWTVerifier.init(Algorithm.HMAC256("secret"));
        DecodedJWT jwt = verification
                .build(clock)
                .verify(token);

        assertThat(jwt, is(notNullValue()));
    }

    @Test
    public void shouldThrowOnInvalidExpiresAtDateIfPresent() {
        exception.expect(TokenExpiredException.class);
        exception.expectMessage(startsWith("The Token has expired on"));
        Clock clock = mock(Clock.class);
        when(clock.getNow()).thenReturn(Instant.ofEpochMilli(DATE_TOKEN_MS_VALUE + 1000));

        String token = "eyJhbGciOiJIUzI1NiIsInR5cCI6IkpXVCJ9.eyJleHAiOjE0Nzc1OTJ9.isvT0Pqx0yjnZk53mUFSeYFJLDs-Ls9IsNAm86gIdZo";
        JWTVerifier.BaseVerification verification = (JWTVerifier.BaseVerification) JWTVerifier.init(Algorithm.HMAC256("secret"));
        verification
                .build(clock)
                .verify(token);
    }

    @Test
    public void shouldThrowOnInvalidExpiresAtInstantIfPresent() {
        exception.expect(TokenExpiredException.class);
        exception.expectMessage(startsWith("The Token has expired on"));
        Clock clock = mock(Clock.class);
        when(clock.getNow()).thenReturn(Instant.ofEpochMilli(DATE_TOKEN_MS_VALUE + 1000));

        String token = "eyJhbGciOiJIUzI1NiIsInR5cCI6IkpXVCJ9.eyJleHAiOjE0Nzc1OTJ9.isvT0Pqx0yjnZk53mUFSeYFJLDs-Ls9IsNAm86gIdZo";
        JWTVerifier.BaseVerification verification = (JWTVerifier.BaseVerification) JWTVerifier.init(Algorithm.HMAC256("secret"));
        verification
                .build(clock)
                .verify(token);
    }

    @Test
    public void shouldThrowOnNegativeExpiresAtLeeway() {
        exception.expect(IllegalArgumentException.class);
        exception.expectMessage("Leeway value can't be negative.");
        Algorithm algorithm = mock(Algorithm.class);
        JWTVerifier.init(algorithm)
                .acceptExpiresAt(-1);
    }

    // Not before
    @Test
    public void shouldValidateNotBeforeDateWithLeeway() {
        Clock clock = mock(Clock.class);
        when(clock.getNow()).thenReturn(Instant.ofEpochMilli(DATE_TOKEN_MS_VALUE - 1000));

        String token = "eyJhbGciOiJIUzI1NiIsInR5cCI6IkpXVCJ9.eyJuYmYiOjE0Nzc1OTJ9.wq4ZmnSF2VOxcQBxPLfeh1J2Ozy1Tj5iUaERm3FKaw8";
        JWTVerifier.BaseVerification verification = (JWTVerifier.BaseVerification) JWTVerifier.init(Algorithm.HMAC256("secret"))
                .acceptNotBefore(2);
        DecodedJWT jwt = verification
                .build(clock)
                .verify(token);

        assertThat(jwt, is(notNullValue()));
    }


    @Test
    public void shouldValidateNotBeforeInstantWithLeeway() {
        Clock clock = mock(Clock.class);
        when(clock.getNow()).thenReturn(Instant.ofEpochMilli(DATE_TOKEN_MS_VALUE - 1000));

        String token = "eyJhbGciOiJIUzI1NiIsInR5cCI6IkpXVCJ9.eyJuYmYiOjE0Nzc1OTJ9.wq4ZmnSF2VOxcQBxPLfeh1J2Ozy1Tj5iUaERm3FKaw8";
        JWTVerifier.BaseVerification verification = (JWTVerifier.BaseVerification) JWTVerifier.init(Algorithm.HMAC256("secret"))
                .acceptNotBefore(2);
        DecodedJWT jwt = verification
                .build(clock)
                .verify(token);

        assertThat(jwt, is(notNullValue()));
    }

    @Test
    public void shouldThrowOnInvalidNotBeforeDateIfPresent() {
        exception.expect(InvalidClaimException.class);
        exception.expectMessage(startsWith("The Token can't be used before"));
        Clock clock = mock(Clock.class);
        when(clock.getNow()).thenReturn(Instant.ofEpochMilli(DATE_TOKEN_MS_VALUE - 1000));

        String token = "eyJhbGciOiJIUzI1NiIsInR5cCI6IkpXVCJ9.eyJuYmYiOjE0Nzc1OTJ9.wq4ZmnSF2VOxcQBxPLfeh1J2Ozy1Tj5iUaERm3FKaw8";
        JWTVerifier.BaseVerification verification = (JWTVerifier.BaseVerification) JWTVerifier.init(Algorithm.HMAC256("secret"));
        verification
                .build(clock)
                .verify(token);
    }

    @Test
    public void shouldThrowOnInvalidNotBeforeInstantIfPresent() {
        exception.expect(InvalidClaimException.class);
        exception.expectMessage(startsWith("The Token can't be used before"));
        Clock clock = mock(Clock.class);
        when(clock.getNow()).thenReturn(Instant.ofEpochMilli(DATE_TOKEN_MS_VALUE - 1000));

        String token = "eyJhbGciOiJIUzI1NiIsInR5cCI6IkpXVCJ9.eyJuYmYiOjE0Nzc1OTJ9.wq4ZmnSF2VOxcQBxPLfeh1J2Ozy1Tj5iUaERm3FKaw8";
        JWTVerifier.BaseVerification verification = (JWTVerifier.BaseVerification) JWTVerifier.init(Algorithm.HMAC256("secret"));
        verification
                .build(clock)
                .verify(token);
    }

    @Test
    public void shouldValidateNotBeforeDateIfPresent() {
        Clock clock = mock(Clock.class);
        when(clock.getNow()).thenReturn(Instant.ofEpochMilli(DATE_TOKEN_MS_VALUE));

        String token = "eyJhbGciOiJIUzI1NiIsInR5cCI6IkpXVCJ9.eyJleHAiOjE0Nzc1OTJ9.isvT0Pqx0yjnZk53mUFSeYFJLDs-Ls9IsNAm86gIdZo";
        JWTVerifier.BaseVerification verification = (JWTVerifier.BaseVerification) JWTVerifier.init(Algorithm.HMAC256("secret"));
        DecodedJWT jwt = verification
                .build(clock)
                .verify(token);

        assertThat(jwt, is(notNullValue()));
    }

    @Test
    public void shouldValidateNotBeforeInstantIfPresent() {
        Clock clock = mock(Clock.class);
        when(clock.getNow()).thenReturn(Instant.ofEpochMilli(DATE_TOKEN_MS_VALUE));

        String token = "eyJhbGciOiJIUzI1NiIsInR5cCI6IkpXVCJ9.eyJleHAiOjE0Nzc1OTJ9.isvT0Pqx0yjnZk53mUFSeYFJLDs-Ls9IsNAm86gIdZo";
        JWTVerifier.BaseVerification verification = (JWTVerifier.BaseVerification) JWTVerifier.init(Algorithm.HMAC256("secret"));
        DecodedJWT jwt = verification
                .build(clock)
                .verify(token);

        assertThat(jwt, is(notNullValue()));
    }

    @Test
    public void shouldThrowOnNegativeNotBeforeLeeway() {
        exception.expect(IllegalArgumentException.class);
        exception.expectMessage("Leeway value can't be negative.");
        Algorithm algorithm = mock(Algorithm.class);
        JWTVerifier.init(algorithm)
                .acceptNotBefore(-1);
    }

    // Issued At with future date
<<<<<<< HEAD
    @Test
    public void shouldThrowOnFutureIssuedAtDate() {
        exception.expect(InvalidClaimException.class);
        exception.expectMessage("The Token can't be used before 1970-01-18T02:26:32Z.");

=======
    @Test(expected = InvalidClaimException.class)
    public void shouldThrowOnFutureIssuedAt() throws Exception {
>>>>>>> 5dbe4e84
        Clock clock = mock(Clock.class);
        when(clock.getNow()).thenReturn(Instant.ofEpochMilli(DATE_TOKEN_MS_VALUE - 1000));

        String token = "eyJ0eXAiOiJKV1QiLCJhbGciOiJIUzI1NiJ9.eyJpYXQiOjE0Nzc1OTJ9.CWq-6pUXl1bFg81vqOUZbZrheO2kUBd2Xr3FUZmvudE";
        JWTVerifier.BaseVerification verification = (JWTVerifier.BaseVerification) JWTVerifier.init(Algorithm.HMAC256("secret"));

        DecodedJWT jwt = verification.build(clock).verify(token);
        assertThat(jwt, is(notNullValue()));
    }

    @Test
    public void shouldThrowOnFutureIssuedAtInstant() {
        exception.expect(InvalidClaimException.class);
        exception.expectMessage("The Token can't be used before 1970-01-18T02:26:32Z.");

        Clock clock = mock(Clock.class);
        when(clock.getNow()).thenReturn(Instant.ofEpochMilli(DATE_TOKEN_MS_VALUE - 1000));

        String token = "eyJ0eXAiOiJKV1QiLCJhbGciOiJIUzI1NiJ9.eyJpYXQiOjE0Nzc1OTJ9.CWq-6pUXl1bFg81vqOUZbZrheO2kUBd2Xr3FUZmvudE";
        JWTVerifier.BaseVerification verification = (JWTVerifier.BaseVerification) JWTVerifier.init(Algorithm.HMAC256("secret"));

        DecodedJWT jwt = verification.build(clock).verify(token);
        assertThat(jwt, is(notNullValue()));
    }

    // Issued At with future date and ignore flag
    @Test
    public void shouldSkipIssuedAtDateVerificationWhenFlagIsPassed() {
        Clock clock = mock(Clock.class);
        when(clock.getNow()).thenReturn(Instant.ofEpochMilli(DATE_TOKEN_MS_VALUE - 1000));

        String token = "eyJ0eXAiOiJKV1QiLCJhbGciOiJIUzI1NiJ9.eyJpYXQiOjE0Nzc1OTJ9.CWq-6pUXl1bFg81vqOUZbZrheO2kUBd2Xr3FUZmvudE";
        JWTVerifier.BaseVerification verification = (JWTVerifier.BaseVerification) JWTVerifier.init(Algorithm.HMAC256("secret"));
        verification.ignoreIssuedAt();

        DecodedJWT jwt = verification.build(clock).verify(token);
        assertThat(jwt, is(notNullValue()));
    }

    @Test
    public void shouldSkipIssuedAtInstantVerificationWhenFlagIsPassed() {
        Clock clock = mock(Clock.class);
        when(clock.getNow()).thenReturn(Instant.ofEpochMilli(DATE_TOKEN_MS_VALUE - 1000));

        String token = "eyJ0eXAiOiJKV1QiLCJhbGciOiJIUzI1NiJ9.eyJpYXQiOjE0Nzc1OTJ9.CWq-6pUXl1bFg81vqOUZbZrheO2kUBd2Xr3FUZmvudE";
        JWTVerifier.BaseVerification verification = (JWTVerifier.BaseVerification) JWTVerifier.init(Algorithm.HMAC256("secret"));
        verification.ignoreIssuedAt();

        DecodedJWT jwt = verification.build(clock).verify(token);
        assertThat(jwt, is(notNullValue()));
    }

    @Test
    public void shouldThrowOnInvalidIssuedAtDateIfPresent() {
        exception.expect(InvalidClaimException.class);
        exception.expectMessage(startsWith("The Token can't be used before"));
        Clock clock = mock(Clock.class);
        when(clock.getNow()).thenReturn(Instant.ofEpochMilli(DATE_TOKEN_MS_VALUE - 1000));

        String token = "eyJhbGciOiJIUzI1NiIsInR5cCI6IkpXVCJ9.eyJpYXQiOjE0Nzc1OTJ9.0WJky9eLN7kuxLyZlmbcXRL3Wy8hLoNCEk5CCl2M4lo";
        JWTVerifier.BaseVerification verification = (JWTVerifier.BaseVerification) JWTVerifier.init(Algorithm.HMAC256("secret"));
        verification
                .build(clock)
                .verify(token);
    }

    @Test
    public void shouldThrowOnInvalidIssuedAtInstantIfPresent() {
        exception.expect(InvalidClaimException.class);
        exception.expectMessage(startsWith("The Token can't be used before"));
        Clock clock = mock(Clock.class);
        when(clock.getNow()).thenReturn(Instant.ofEpochMilli(DATE_TOKEN_MS_VALUE - 1000));

        String token = "eyJhbGciOiJIUzI1NiIsInR5cCI6IkpXVCJ9.eyJpYXQiOjE0Nzc1OTJ9.0WJky9eLN7kuxLyZlmbcXRL3Wy8hLoNCEk5CCl2M4lo";
        JWTVerifier.BaseVerification verification = (JWTVerifier.BaseVerification) JWTVerifier.init(Algorithm.HMAC256("secret"));
        verification
                .build(clock)
                .verify(token);
    }

    @Test
    public void shouldOverrideAcceptIssuedAtWhenIgnoreIssuedAtDateFlagPassedAndSkipTheVerification() {
        Clock clock = mock(Clock.class);
        when(clock.getNow()).thenReturn(Instant.ofEpochMilli(DATE_TOKEN_MS_VALUE - 1000));

        String token = "eyJhbGciOiJIUzI1NiIsInR5cCI6IkpXVCJ9.eyJpYXQiOjE0Nzc1OTJ9.0WJky9eLN7kuxLyZlmbcXRL3Wy8hLoNCEk5CCl2M4lo";
        JWTVerifier.BaseVerification verification = (JWTVerifier.BaseVerification) JWTVerifier.init(Algorithm.HMAC256("secret"));
        DecodedJWT jwt = verification.acceptIssuedAt(20).ignoreIssuedAt()
                .build()
                .verify(token);

        assertThat(jwt, is(notNullValue()));
    }

    @Test
    public void shouldOverrideAcceptIssuedAtWhenIgnoreIssuedAtInstantFlagPassedAndSkipTheVerification() {
        Clock clock = mock(Clock.class);
        when(clock.getNow()).thenReturn(Instant.ofEpochMilli(DATE_TOKEN_MS_VALUE - 1000));

        String token = "eyJhbGciOiJIUzI1NiIsInR5cCI6IkpXVCJ9.eyJpYXQiOjE0Nzc1OTJ9.0WJky9eLN7kuxLyZlmbcXRL3Wy8hLoNCEk5CCl2M4lo";
        JWTVerifier.BaseVerification verification = (JWTVerifier.BaseVerification) JWTVerifier.init(Algorithm.HMAC256("secret"));
        DecodedJWT jwt = verification.acceptIssuedAt(20).ignoreIssuedAt()
                .build()
                .verify(token);

        assertThat(jwt, is(notNullValue()));
    }

    @Test
    public void shouldValidateIssuedAtDateIfPresent() {
        Clock clock = mock(Clock.class);
        when(clock.getNow()).thenReturn(Instant.ofEpochMilli(DATE_TOKEN_MS_VALUE));

        String token = "eyJhbGciOiJIUzI1NiIsInR5cCI6IkpXVCJ9.eyJpYXQiOjE0Nzc1OTJ9.0WJky9eLN7kuxLyZlmbcXRL3Wy8hLoNCEk5CCl2M4lo";
        JWTVerifier.BaseVerification verification = (JWTVerifier.BaseVerification) JWTVerifier.init(Algorithm.HMAC256("secret"));
        DecodedJWT jwt = verification
                .build(clock)
                .verify(token);

        assertThat(jwt, is(notNullValue()));
    }

    @Test
    public void shouldValidateIssuedAtInstantIfPresent() {
        Clock clock = mock(Clock.class);
        when(clock.getNow()).thenReturn(Instant.ofEpochMilli(DATE_TOKEN_MS_VALUE));

        String token = "eyJhbGciOiJIUzI1NiIsInR5cCI6IkpXVCJ9.eyJpYXQiOjE0Nzc1OTJ9.0WJky9eLN7kuxLyZlmbcXRL3Wy8hLoNCEk5CCl2M4lo";
        JWTVerifier.BaseVerification verification = (JWTVerifier.BaseVerification) JWTVerifier.init(Algorithm.HMAC256("secret"));
        DecodedJWT jwt = verification
                .build(clock)
                .verify(token);

        assertThat(jwt, is(notNullValue()));
    }

    @Test
    public void shouldThrowOnNegativeIssuedAtLeeway() {
        exception.expect(IllegalArgumentException.class);
        exception.expectMessage("Leeway value can't be negative.");
        Algorithm algorithm = mock(Algorithm.class);
        JWTVerifier.init(algorithm)
                .acceptIssuedAt(-1);
    }

    @Test
    public void shouldValidateJWTId() {
        String token = "eyJhbGciOiJIUzI1NiIsInR5cCI6IkpXVCJ9.eyJqdGkiOiJqd3RfaWRfMTIzIn0.0kegfXUvwOYioP8PDaLMY1IlV8HOAzSVz3EGL7-jWF4";
        DecodedJWT jwt = JWTVerifier.init(Algorithm.HMAC256("secret"))
                .withJWTId("jwt_id_123")
                .build()
                .verify(token);

        assertThat(jwt, is(notNullValue()));
    }

    @Test
    public void shouldThrowOnInvalidJWTId() {
        exception.expect(InvalidClaimException.class);
        exception.expectMessage("The Claim 'jti' value doesn't match the required one.");
        String token = "eyJhbGciOiJIUzI1NiIsInR5cCI6IkpXVCJ9.eyJqdGkiOiJqd3RfaWRfMTIzIn0.0kegfXUvwOYioP8PDaLMY1IlV8HOAzSVz3EGL7-jWF4";
        JWTVerifier.init(Algorithm.HMAC256("secret"))
                .withJWTId("invalid")
                .build()
                .verify(token);
    }

    @Test
    public void shouldRemoveClaimWhenPassingNull() {
        Algorithm algorithm = mock(Algorithm.class);
        JWTVerifier verifier = JWTVerifier.init(algorithm)
                .withIssuer("iss")
                .withIssuer((String) null)
                .build();

        assertThat(verifier.claims, is(notNullValue()));
        assertThat(verifier.claims, not(hasKey("iss")));

        verifier = JWTVerifier.init(algorithm)
                .withIssuer("iss")
                .withIssuer((String[]) null)
                .build();

        assertThat(verifier.claims, is(notNullValue()));
        assertThat(verifier.claims, not(hasKey("iss")));
    }

    @Test
    public void shouldRemoveIssuerWhenPassingNullReference() throws Exception {
        Algorithm algorithm = mock(Algorithm.class);
        JWTVerifier verifier = JWTVerifier.init(algorithm)
                .withIssuer((String) null)
                .build();

        assertThat(verifier.claims, is(notNullValue()));
        assertThat(verifier.claims, not(hasKey("iss")));

        verifier = JWTVerifier.init(algorithm)
                .withIssuer((String[]) null)
                .build();

        assertThat(verifier.claims, is(notNullValue()));
        assertThat(verifier.claims, not(hasKey("iss")));

        verifier = JWTVerifier.init(algorithm)
                .withIssuer()
                .build();

        assertThat(verifier.claims, is(notNullValue()));
        assertThat(verifier.claims, not(hasKey("iss")));

        String emptyIss = "  ";
        verifier = JWTVerifier.init(algorithm)
                .withIssuer(emptyIss)
                .build();

        assertThat(verifier.claims, is(notNullValue()));
        assertThat(verifier.claims, hasEntry("iss", Collections.singletonList(emptyIss)));
    }

    @Test
    public void shouldSkipClaimValidationsIfNoClaimsRequired() {
        String token = "eyJhbGciOiJIUzI1NiIsInR5cCI6IkpXVCJ9.e30.t-IDcSemACt8x4iTMCda8Yhe3iZaWbvV5XKSTbuAn0M";
        DecodedJWT jwt = JWTVerifier.init(Algorithm.HMAC256("secret"))
                .build()
                .verify(token);

        assertThat(jwt, is(notNullValue()));
    }
}<|MERGE_RESOLUTION|>--- conflicted
+++ resolved
@@ -10,11 +10,8 @@
 import org.junit.Test;
 import org.junit.rules.ExpectedException;
 
-<<<<<<< HEAD
+import java.util.Collections;
 import java.time.Instant;
-=======
-import java.util.Collections;
->>>>>>> 5dbe4e84
 import java.util.Date;
 import java.util.HashMap;
 import java.util.Map;
@@ -155,9 +152,6 @@
     }
 
     @Test
-<<<<<<< HEAD
-    public void shouldRemoveAudienceWhenPassingNull() {
-=======
     public void shouldRemoveAudienceWhenPassingNullReference() throws Exception {
         Algorithm algorithm = mock(Algorithm.class);
         JWTVerifier verifier = JWTVerifier.init(algorithm)
@@ -192,7 +186,6 @@
 
     @Test
     public void shouldRemoveAudienceWhenPassingNull() throws Exception {
->>>>>>> 5dbe4e84
         Algorithm algorithm = mock(Algorithm.class);
         JWTVerifier verifier = JWTVerifier.init(algorithm)
                 .withAudience("John")
@@ -220,9 +213,6 @@
     }
 
     @Test
-<<<<<<< HEAD
-    public void shouldThrowOnInvalidCustomClaimValueOfTypeString() {
-=======
     public void shouldThrowWhenExpectedArrayClaimIsMissing() throws Exception {
         exception.expect(InvalidClaimException.class);
         exception.expectMessage("The Claim 'missing' value doesn't match the required one.");
@@ -246,7 +236,6 @@
 
     @Test
     public void shouldThrowOnInvalidCustomClaimValueOfTypeString() throws Exception {
->>>>>>> 5dbe4e84
         exception.expect(InvalidClaimException.class);
         exception.expectMessage("The Claim 'name' value doesn't match the required one.");
         String token = "eyJhbGciOiJIUzI1NiIsInR5cCI6IkpXVCJ9.eyJuYW1lIjpbInNvbWV0aGluZyJdfQ.3ENLez6tU_fG0SVFrGmISltZPiXLSHaz_dyn-XFTEGQ";
@@ -526,23 +515,6 @@
                 .acceptLeeway(-1);
     }
 
-    @Test
-    public void shouldNotModifyOriginalClockDateWhenVerifying() throws Exception {
-        Clock clock = mock(Clock.class);
-        Date clockDate = spy(new Date(DATE_TOKEN_MS_VALUE));
-        when(clock.getToday()).thenReturn(clockDate);
-
-        String token = "eyJhbGciOiJIUzI1NiIsInR5cCI6IkpXVCJ9.eyJleHAiOjE0Nzc1OTJ9.isvT0Pqx0yjnZk53mUFSeYFJLDs-Ls9IsNAm86gIdZo";
-        JWTVerifier.BaseVerification verification = (JWTVerifier.BaseVerification) JWTVerifier.init(Algorithm.HMAC256("secret"));
-        JWTVerifier verifier = verification
-                .build(clock);
-
-        DecodedJWT jwt = verifier.verify(token);
-        assertThat(jwt, is(notNullValue()));
-
-        verify(clockDate, never()).setTime(anyLong());
-    }
-
     // Expires At
     @Test
     public void shouldValidateExpiresDateAtWithLeeway() {
@@ -738,16 +710,11 @@
     }
 
     // Issued At with future date
-<<<<<<< HEAD
     @Test
     public void shouldThrowOnFutureIssuedAtDate() {
         exception.expect(InvalidClaimException.class);
         exception.expectMessage("The Token can't be used before 1970-01-18T02:26:32Z.");
 
-=======
-    @Test(expected = InvalidClaimException.class)
-    public void shouldThrowOnFutureIssuedAt() throws Exception {
->>>>>>> 5dbe4e84
         Clock clock = mock(Clock.class);
         when(clock.getNow()).thenReturn(Instant.ofEpochMilli(DATE_TOKEN_MS_VALUE - 1000));
 
